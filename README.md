<<<<<<< HEAD
Here’s a professional README template without any emojis — you can copy-paste this directly into your GitHub repo for a great first impression:

nasa-spaceapps-exoplanet
Streamlit app for exoplanet classification using NASA public datasets

Overview
This project is a user-friendly, interactive web application for detecting and classifying exoplanets using machine learning and NASA data. Built as part of the NASA Space Apps Challenge 2025, it allows students, researchers, and space enthusiasts to explore exoplanet predictions, analyze large datasets from space missions, and experiment with AI/ML—all in the browser.

Features
Supports Kepler, TESS, and K2 datasets (modular, easy to add more)

Clean UI built with Streamlit

ML model training & inference (Random Forest/Logistic Regression, etc.)

Dataset selector for cross-mission analysis

Easy CSV upload – preview & map columns if needed

Results shown with class prediction and confidence scores

Model performance metrics (accuracy, cross-validation, feature importance, plots)

Hyperparameter tuning and in-app retraining (coming soon)

Built-in help, about, and documentation tabs

Powered by Python, pandas, scikit-learn, plotly, joblib

Quickstart
Clone the repo:

bash
git clone https://github.com/Yamuna-b/nasa-spaceapps-exoplanet.git
cd nasa-spaceapps-exoplanet
Install dependencies:

bash
pip install --upgrade pip setuptools wheel
pip install -r requirements.txt
Prepare data (e.g., for Kepler):

bash
python data_preprocessing.py --dataset kepler --input data/kepler_koi.csv --output data/kepler_koi_cleaned.csv
Train model:

bash
python train_model.py --dataset kepler --input data/kepler_koi_cleaned.csv
Launch the app:

bash
streamlit run app.py
Data Sources
Kepler Objects of Interest (KOI)

TESS Objects of Interest (TOI)

K2 Planets and Candidates

Methodology
Preprocessing: Data cleaning, normalization, feature engineering, handling different column naming conventions.

Modeling: Train Random Forest or Logistic Regression to classify candidates as Confirmed, Candidate, or False Positive.

Evaluation: Accuracy, cross-validation, confusion matrix, ROC curve, feature importance.

UI: Streamlit web app allowing dataset selection, upload, prediction, visualization.

Explainability: Results interpreted with feature plots; roadmap for SHAP/LIME explanations.

References & Further Reading
Malik et al., "Exoplanet detection using machine learning", MNRAS 513 (2022) link

Luz et al., "Assessment of Ensemble-Based Machine Learning Algorithms for Exoplanet Identification", Electronics 2024 link

NASA Exoplanet Archive main portal
=======
# 🪐 Exoplanet Detection with AI/ML
Here is a **ready-to-copy-paste professional README.md** (no emojis, with all standard sections) for your GitHub repository:

***

# nasa-spaceapps-exoplanet

Streamlit app for exoplanet classification using NASA public datasets

***

## Overview

This project is an interactive web application for detecting and classifying exoplanets using machine learning and NASA data. Built for the [NASA Space Apps Challenge 2025](https://www.spaceappschallenge.org/2025/challenges/a-world-away-hunting-for-exoplanets-with-ai/), it enables students, researchers, and space enthusiasts to explore exoplanet predictions, analyze large datasets from space missions, and experiment with AI/ML—all in the browser.

***

## Features

- Supports Kepler, TESS, and K2 datasets (easy to add more)
- Clean UI built with Streamlit
- ML model training and inference (Random Forest / Logistic Regression)
- Dataset selector for multi-mission support
- Easy CSV upload – preview and map columns if needed
- Results with class prediction and confidence scores
- Model performance metrics (accuracy, cross-validation, feature importance, plots)
- Hyperparameter tuning and in-app retraining (coming soon)
- Built-in help, about, and documentation tabs
- Powered by Python, pandas, scikit-learn, plotly, joblib

***

## Quickstart

1. **Clone the repo:**
   ```bash
   git clone https://github.com/Yamuna-b/nasa-spaceapps-exoplanet.git
   cd nasa-spaceapps-exoplanet
   ```

2. **Install dependencies:**
   ```bash
   pip install --upgrade pip setuptools wheel
   pip install -r requirements.txt
   ```

3. **Prepare data (e.g., for Kepler):**
   ```bash
   python data_preprocessing.py --dataset kepler --input data/kepler_koi.csv --output data/kepler_koi_cleaned.csv
   ```

4. **Train model:**
   ```bash
   python train_model.py --dataset kepler --input data/kepler_koi_cleaned.csv
   ```

5. **Launch the app:**
   ```bash
   streamlit run app.py
   ```

***

## Data Sources

- [Kepler Objects of Interest (KOI)](https://exoplanetarchive.ipac.caltech.edu/cgi-bin/TblView/nph-tblView?app=ExoTbls&config=cumulative)
- [TESS Objects of Interest (TOI)](https://exoplanetarchive.ipac.caltech.edu/cgi-bin/TblView/nph-tblView?app=ExoTbls&config=TOI)
- [K2 Planets and Candidates](https://exoplanetarchive.ipac.caltech.edu/cgi-bin/TblView/nph-tblView?app=ExoTbls&config=k2pandc)

***

## Methodology

- **Preprocessing:** Data cleaning, normalization, feature engineering, handling different column naming conventions.
- **Modeling:** Train Random Forest or Logistic Regression to classify candidates as Confirmed, Candidate, or False Positive.
- **Evaluation:** Accuracy, cross-validation, confusion matrix, ROC curve, feature importance.
- **UI:** Streamlit web app for dataset selection, upload, prediction, and visualization.
- **Explainability:** Results interpreted with feature plots; roadmap for SHAP/LIME explanations.

***

## References & Further Reading

- Malik et al., "Exoplanet detection using machine learning", MNRAS 513 (2022) [link](https://academic.oup.com/mnras/article/513/4/5505/6472249)
- Luz et al., "Assessment of Ensemble-Based Machine Learning Algorithms for Exoplanet Identification", Electronics 2024 [link](https://www.mdpi.com/2079-9292/13/19/3950)
- NASA Exoplanet Archive [main portal](https://exoplanetarchive.ipac.caltech.edu/)

***
>>>>>>> 7103fa9c
<|MERGE_RESOLUTION|>--- conflicted
+++ resolved
@@ -1,81 +1,3 @@
-<<<<<<< HEAD
-Here’s a professional README template without any emojis — you can copy-paste this directly into your GitHub repo for a great first impression:
-
-nasa-spaceapps-exoplanet
-Streamlit app for exoplanet classification using NASA public datasets
-
-Overview
-This project is a user-friendly, interactive web application for detecting and classifying exoplanets using machine learning and NASA data. Built as part of the NASA Space Apps Challenge 2025, it allows students, researchers, and space enthusiasts to explore exoplanet predictions, analyze large datasets from space missions, and experiment with AI/ML—all in the browser.
-
-Features
-Supports Kepler, TESS, and K2 datasets (modular, easy to add more)
-
-Clean UI built with Streamlit
-
-ML model training & inference (Random Forest/Logistic Regression, etc.)
-
-Dataset selector for cross-mission analysis
-
-Easy CSV upload – preview & map columns if needed
-
-Results shown with class prediction and confidence scores
-
-Model performance metrics (accuracy, cross-validation, feature importance, plots)
-
-Hyperparameter tuning and in-app retraining (coming soon)
-
-Built-in help, about, and documentation tabs
-
-Powered by Python, pandas, scikit-learn, plotly, joblib
-
-Quickstart
-Clone the repo:
-
-bash
-git clone https://github.com/Yamuna-b/nasa-spaceapps-exoplanet.git
-cd nasa-spaceapps-exoplanet
-Install dependencies:
-
-bash
-pip install --upgrade pip setuptools wheel
-pip install -r requirements.txt
-Prepare data (e.g., for Kepler):
-
-bash
-python data_preprocessing.py --dataset kepler --input data/kepler_koi.csv --output data/kepler_koi_cleaned.csv
-Train model:
-
-bash
-python train_model.py --dataset kepler --input data/kepler_koi_cleaned.csv
-Launch the app:
-
-bash
-streamlit run app.py
-Data Sources
-Kepler Objects of Interest (KOI)
-
-TESS Objects of Interest (TOI)
-
-K2 Planets and Candidates
-
-Methodology
-Preprocessing: Data cleaning, normalization, feature engineering, handling different column naming conventions.
-
-Modeling: Train Random Forest or Logistic Regression to classify candidates as Confirmed, Candidate, or False Positive.
-
-Evaluation: Accuracy, cross-validation, confusion matrix, ROC curve, feature importance.
-
-UI: Streamlit web app allowing dataset selection, upload, prediction, visualization.
-
-Explainability: Results interpreted with feature plots; roadmap for SHAP/LIME explanations.
-
-References & Further Reading
-Malik et al., "Exoplanet detection using machine learning", MNRAS 513 (2022) link
-
-Luz et al., "Assessment of Ensemble-Based Machine Learning Algorithms for Exoplanet Identification", Electronics 2024 link
-
-NASA Exoplanet Archive main portal
-=======
 # 🪐 Exoplanet Detection with AI/ML
 Here is a **ready-to-copy-paste professional README.md** (no emojis, with all standard sections) for your GitHub repository:
 
@@ -163,5 +85,4 @@
 - Luz et al., "Assessment of Ensemble-Based Machine Learning Algorithms for Exoplanet Identification", Electronics 2024 [link](https://www.mdpi.com/2079-9292/13/19/3950)
 - NASA Exoplanet Archive [main portal](https://exoplanetarchive.ipac.caltech.edu/)
 
-***
->>>>>>> 7103fa9c
+***